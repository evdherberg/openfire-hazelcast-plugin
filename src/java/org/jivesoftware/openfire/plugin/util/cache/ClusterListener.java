--- conflicted
+++ resolved
@@ -24,20 +24,14 @@
 import com.hazelcast.core.MemberAttributeEvent;
 import com.hazelcast.core.MembershipEvent;
 import com.hazelcast.core.MembershipListener;
-<<<<<<< HEAD
-=======
 import org.jivesoftware.openfire.SessionManager;
->>>>>>> 7d67c52d
 import org.jivesoftware.openfire.XMPPServer;
 import org.jivesoftware.openfire.cluster.ClusterManager;
 import org.jivesoftware.openfire.cluster.ClusterNodeInfo;
 import org.jivesoftware.openfire.cluster.NodeID;
 import org.jivesoftware.openfire.plugin.util.cluster.HazelcastClusterNodeInfo;
-<<<<<<< HEAD
-=======
 import org.jivesoftware.openfire.session.ClientSessionInfo;
 import org.jivesoftware.openfire.session.RemoteSessionLocator;
->>>>>>> 7d67c52d
 import org.jivesoftware.util.cache.Cache;
 import org.jivesoftware.util.cache.CacheWrapper;
 import org.slf4j.Logger;
@@ -59,20 +53,6 @@
 
     private static final Logger logger = LoggerFactory.getLogger(ClusterListener.class);
 
-<<<<<<< HEAD
-=======
-    private static final int SESSION_INFO_CACHE_IDX = 3;
-    private static final int COMPONENT_SESSION_CACHE_IDX = 4;
-
-    /**
-     * Caches stored in SessionManager
-     */
-    private final Cache<String, ClientSessionInfo> sessionInfoCache;
-    private final Cache<String, byte[]> componentSessionsCache;
-
-    private final Map<NodeID, Set<String>[]> nodeSessions = new ConcurrentHashMap<>();
-
->>>>>>> 7d67c52d
     private boolean seniorClusterMember = false;
 
     private final Map<Cache<?,?>, EntryListener> entryListeners = new HashMap<>();
@@ -99,12 +79,6 @@
             clusterNodesInfo.put(ClusteredCacheFactory.getNodeID(member),
                     new HazelcastClusterNodeInfo(member, cluster.getClusterTime()));
         }
-<<<<<<< HEAD
-=======
-
-        sessionInfoCache = CacheFactory.createCache(SessionManager.C2S_INFO_CACHE_NAME);
-        componentSessionsCache = CacheFactory.createCache(SessionManager.COMPONENT_SESSION_CACHE_NAME);
->>>>>>> 7d67c52d
     }
 
     private void addEntryListener(final Cache<?, ?> cache, final EntryListener listener) {
@@ -118,141 +92,15 @@
         }
     }
 
-    @SuppressWarnings("unchecked")
-<<<<<<< HEAD
-=======
-    private void simulateCacheInserts(final Cache<?, ?> cache) {
-        final EntryListener<?,?> entryListener = entryListeners.get(cache);
-        if (entryListener != null) {
-            if (cache instanceof CacheWrapper) {
-                final Cache wrapped = ((CacheWrapper) cache).getWrappedCache();
-                if (wrapped instanceof ClusteredCache) {
-                    final ClusteredCache clusteredCache = (ClusteredCache) wrapped;
-                    for (final Map.Entry<?, ?> entry : cache.entrySet()) {
-                        final EntryEvent event = new EntryEvent<>(
-                            clusteredCache.map.getName(),
-                            cluster.getLocalMember(),
-                            EntryEventType.ADDED.getType(),
-                            entry.getKey(),
-                            null,
-                            entry.getValue());
-                        entryListener.entryAdded(event);
-                    }
-                }
-            }
-        }
-    }
-
-    Set<String> lookupJIDList(final NodeID nodeKey, final String cacheName) {
-        Set<String>[] allLists = nodeSessions.get(nodeKey);
-        if (allLists == null) {
-            allLists = insertJIDList(nodeKey);
-        }
-
-        if (cacheName.equals(sessionInfoCache.getName())) {
-            return allLists[SESSION_INFO_CACHE_IDX];
-        }
-        else if (cacheName.equals(componentSessionsCache.getName())) {
-            return allLists[COMPONENT_SESSION_CACHE_IDX];
-        }
-        else {
-            throw new IllegalArgumentException("Unknown cache name: " + cacheName);
-        }
-    }
-
-    @SuppressWarnings("unchecked")
-    private Set<String>[] insertJIDList(final NodeID nodeKey) {
-        final Set<String>[] allLists =  new Set[] {
-            new HashSet<String>(),
-            new HashSet<String>(),
-            new HashSet<String>(),
-            new HashSet<String>(),
-            new HashSet<String>(),
-            new HashSet<String>(),
-            new HashSet<String>()
-        };
-        nodeSessions.put(nodeKey, allLists);
-        return allLists;
-    }
-
->>>>>>> 7d67c52d
     private boolean isDone() {
         return done;
     }
 
-<<<<<<< HEAD
-=======
-
-    /**
-     * Executes close logic for each session hosted in the remote node that is
-     * no longer available. This logic is similar to the close listeners used by
-     * the {@link SessionManager}.<p>
-     *
-     * If the node that went down performed its own clean up logic then the other
-     * cluster nodes will have the correct state. That means that this method
-     * will not find any sessions to remove.<p>
-     *
-     * If this operation is too big and we are still in a cluster then we can
-     * distribute the work in the cluster to go faster.
-     *
-     * @param nodeIdToCleanUp the nodeIdToCleanUp that identifies the node that is no longer available.
-     */
-    private void cleanupNode(final NodeID nodeIdToCleanUp) {
-
-        logger.debug("Going to clean up node {}, which should result in route being removed from the routing table", nodeIdToCleanUp);
-
-        // TODO Fork in another process and even ask other nodes to process work
-        final RemoteSessionLocator sessionLocator = XMPPServer.getInstance().getRemoteSessionLocator();
-        final SessionManager manager = XMPPServer.getInstance().getSessionManager();
-
-        // TODO Consider removing each cached entry once processed instead of all at the end. Could be more error-prove.
-
-        final Set<String> sessionInfos = lookupJIDList(nodeIdToCleanUp, sessionInfoCache.getName());
-        for (final String fullJID : new ArrayList<>(sessionInfos)) {
-            final JID offlineJID = new JID(fullJID);
-            manager.removeSession(null, offlineJID, false, true);
-            // TODO Fix anonymous true/false resolution
-        }
-
-        // TODO This also happens in leftCluster of sessionmanager
-        final Set<String> sessionInfo = lookupJIDList(nodeIdToCleanUp, sessionInfoCache.getName());
-        if (!sessionInfo.isEmpty()) {
-            for (final String session : new ArrayList<>(sessionInfo)) {
-                sessionInfoCache.remove(session);
-                // Registered sessions will be removed
-                // by the clean up of the session info cache
-            }
-        }
-
-        final Set<String> componentSessions = lookupJIDList(nodeIdToCleanUp, componentSessionsCache.getName());
-        if (!componentSessions.isEmpty()) {
-            for (final String domain : new ArrayList<>(componentSessions)) {
-                componentSessionsCache.remove(domain);
-                // Registered subdomains of external component will be removed
-                // by the clean up of the component cache
-            }
-        }
-
-        nodeSessions.remove(nodeIdToCleanUp);
-        // TODO Make sure that routing table has no entry referring to node that is gone
-    }
-
->>>>>>> 7d67c52d
     synchronized void joinCluster() {
         if (!isDone()) { // already joined
             return;
         }
 
-<<<<<<< HEAD
-=======
-        addEntryListener(sessionInfoCache, new CacheListener(this, sessionInfoCache.getName()));
-        addEntryListener(componentSessionsCache, new CacheListener(this, componentSessionsCache.getName()));
-
-        // Simulate insert events of existing cache content
-        simulateCacheInserts(sessionInfoCache);
-        simulateCacheInserts(componentSessionsCache);
-
->>>>>>> 7d67c52d
         // Trigger events
         clusterMember = true;
         seniorClusterMember = isSeniorClusterMember();
